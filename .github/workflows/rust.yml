--- conflicted
+++ resolved
@@ -24,17 +24,10 @@
         cd "${{github.workspace}}/"
 
         cargo build 
-<<<<<<< HEAD
         cargo build --features "debug_checks"
         cargo build --features "derive"
         cargo test
         cargo test --features "debug_checks"
-=======
-        cargo build --release
-        cargo build --features "derive"
-        cargo test --features "__testdev"
-        cargo test --features "__testnodev" --release
->>>>>>> 8718ab74
         cargo test --features "derive"
 
     - uses: actions/checkout@v2
@@ -58,14 +51,7 @@
 
         cargo clean 
 
-<<<<<<< HEAD
         cargo miri test --features="derive debug_checks"
 
         MIRIFLAGS="-Zmiri-disable-isolation -Zmiri-track-raw-pointers" \
             cargo miri test --features="derive debug_checks"
-=======
-        cargo miri test --features="__testdev"
-
-        env "MIRIFLAGS=-Zmiri-disable-isolation -Zmiri-track-raw-pointers" \
-            cargo miri test --features="__testdev"
->>>>>>> 8718ab74
